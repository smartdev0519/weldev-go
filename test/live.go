--- conflicted
+++ resolved
@@ -634,12 +634,8 @@
 
 func bad40() {
 	t := newT40()
-<<<<<<< HEAD
-	printnl()
-=======
->>>>>>> 805ffdb9
 	_ = t
-	println()
+	printnl()
 }
 
 func good40() {
