--- conflicted
+++ resolved
@@ -23,10 +23,6 @@
 	Align   int32
 	Value   int64
 	Size    int64
-<<<<<<< HEAD
-	Sub     *Symbol
-=======
->>>>>>> b42c7e3b
 	Outer   *Symbol
 	SymIdx  LoaderSym
 	auxinfo *AuxSymbol
